import pytest
import dataclasses
import typing
import sys

from dataclass_type_validator import dataclass_type_validator, dataclass_validate
from dataclass_type_validator import TypeValidationError


@dataclasses.dataclass(frozen=True)
class DataclassTestNumber:
    number: int
    optional_number: typing.Optional[int] = None

    def __post_init__(self):
        dataclass_type_validator(self)


class TestTypeValidationNumber:
    def test_build_success(self):
        assert isinstance(DataclassTestNumber(
            number=1,
            optional_number=None,
        ), DataclassTestNumber)
        assert isinstance(DataclassTestNumber(
            number=1,
            optional_number=1
        ), DataclassTestNumber)

    def test_build_failure_on_number(self):
        with pytest.raises(TypeValidationError):
            assert isinstance(DataclassTestNumber(
                number=1,
                optional_number='string'
            ), DataclassTestNumber)


@dataclasses.dataclass(frozen=True)
class DataclassTestString:
    string: str
    optional_string: typing.Optional[str] = None

    def __post_init__(self):
        dataclass_type_validator(self)


class TestTypeValidationString:
    def test_build_success(self):
        assert isinstance(DataclassTestString(
            string='string',
            optional_string=None
        ), DataclassTestString)
        assert isinstance(DataclassTestString(
            string='string',
            optional_string='string'
        ), DataclassTestString)

    def test_build_failure_on_string(self):
        with pytest.raises(TypeValidationError):
            assert isinstance(DataclassTestString(
                string='str',
                optional_string=123
            ), DataclassTestString)


@dataclasses.dataclass(frozen=True)
class DataclassTestList:
    array_of_numbers: typing.List[int]
    array_of_strings: typing.List[str]
    array_of_optional_strings: typing.List[typing.Optional[str]]

    def __post_init__(self):
        dataclass_type_validator(self)


class TestTypeValidationList:
    def test_build_success(self):
        assert isinstance(DataclassTestList(
            array_of_numbers=[],
            array_of_strings=[],
            array_of_optional_strings=[],
        ), DataclassTestList)
        assert isinstance(DataclassTestList(
            array_of_numbers=[1, 2],
            array_of_strings=['abc'],
            array_of_optional_strings=['abc', None]
        ), DataclassTestList)

    def test_build_failure_on_array_numbers(self):
        with pytest.raises(TypeValidationError, match='must be an instance of typing.List\\[int\\]'):
            assert isinstance(DataclassTestList(
                array_of_numbers=['abc'],
                array_of_strings=['abc'],
                array_of_optional_strings=['abc', None]
            ), DataclassTestList)

    def test_build_failure_on_array_strings(self):
        with pytest.raises(TypeValidationError, match='must be an instance of typing.List\\[str\\]'):
            assert isinstance(DataclassTestList(
                array_of_numbers=[1, 2],
                array_of_strings=[123],
                array_of_optional_strings=['abc', None]
            ), DataclassTestList)

    def test_build_failure_on_array_optional_strings(self):
        with pytest.raises(TypeValidationError,
<<<<<<< HEAD
                           match="must be an instance of typing.List\\[typing.Optional\\[(str)\\]\\]"):
=======
                           match=f"must be an instance of typing.List\\[{optional_type_name('str')}\\]"):
>>>>>>> e96ac45d
            assert isinstance(DataclassTestList(
                array_of_numbers=[1, 2],
                array_of_strings=['abc'],
                array_of_optional_strings=[123, None]
            ), DataclassTestList)


@dataclasses.dataclass(frozen=True)
class DataclassTestUnion:
    string_or_number: typing.Union[str, int]
    optional_string: typing.Optional[str]

    def __post_init__(self):
        dataclass_type_validator(self)


class TestTypeValidationUnion:
    def test_build_success(self):
        assert isinstance(DataclassTestUnion(
            string_or_number='abc',
            optional_string='abc'
        ), DataclassTestUnion)
        assert isinstance(DataclassTestUnion(
            string_or_number=123,
            optional_string=None
        ), DataclassTestUnion)

    def test_build_failure(self):
        with pytest.raises(TypeValidationError, match='must be an instance of typing.Union\\[str, int\\]'):
            assert isinstance(DataclassTestUnion(
                string_or_number=None,
                optional_string=None
            ), DataclassTestUnion)

<<<<<<< HEAD
        with pytest.raises(TypeValidationError, match='must be an instance of typing.Optional\\[str\\]'):
=======
        with pytest.raises(TypeValidationError, match=f'must be an instance of {optional_type_name("str")}'):
>>>>>>> e96ac45d
            assert isinstance(DataclassTestUnion(
                string_or_number=123,
                optional_string=123
            ), DataclassTestUnion)


@dataclasses.dataclass(frozen=True)
class DataclassTestLiteral:
    restricted_value: typing.Literal['foo', 'bar']

    def __post_init__(self):
        dataclass_type_validator(self, strict=True)


class TestTypeValidationLiteral:
    def test_build_success(self):
        assert isinstance(DataclassTestLiteral(
            restricted_value='foo'
        ), DataclassTestLiteral)
        assert isinstance(DataclassTestLiteral(
            restricted_value='bar'
        ), DataclassTestLiteral)

    def test_build_failure(self):
        with pytest.raises(TypeValidationError, match='must be one of \\[foo, bar\\] but received fizz'):
            assert isinstance(DataclassTestLiteral(
                restricted_value='fizz'
            ), DataclassTestLiteral)

        with pytest.raises(TypeValidationError, match='must be one of \\[foo, bar\\] but received None'):
            assert isinstance(DataclassTestLiteral(
                restricted_value=None,
            ), DataclassTestLiteral)


@dataclasses.dataclass(frozen=True)
class DataclassTestDict:
    str_to_str: typing.Dict[str, str]
    str_to_any: typing.Dict[str, typing.Any]

    def __post_init__(self):
        dataclass_type_validator(self)


class TestTypeValidationDict:
    def test_build_success(self):
        assert isinstance(DataclassTestDict(
            str_to_str={'str': 'str'},
            str_to_any={'str': 'str', 'str2': 123}
        ), DataclassTestDict)

    def test_build_failure(self):
        with pytest.raises(TypeValidationError, match='must be an instance of typing.Dict\\[str, str\\]'):
            assert isinstance(DataclassTestDict(
                str_to_str={'str': 123},
                str_to_any={'key': []}
            ), DataclassTestDict)


@dataclasses.dataclass(frozen=True)
class DataclassTestCallable:
    func: typing.Callable[[int, int], int]

    def __post_init__(self):
        dataclass_type_validator(self)


class TestTypeValidationCallable:
    def test_build_success(self):
        assert isinstance(DataclassTestCallable(
            func=lambda a, b: a * b
        ), DataclassTestCallable)

    def test_build_failure(self):
        with pytest.raises(TypeValidationError, match='must be an instance of Callable'):
            assert isinstance(DataclassTestCallable(
                func=None,
            ), DataclassTestCallable)


@dataclasses.dataclass(frozen=True)
class DataclassTestForwardRef:
    number: 'int'
    ref: typing.Optional['DataclassTestForwardRef'] = None

    def __post_init__(self):
        dataclass_type_validator(self)


class TestTypeValidationForwardRef:
    def test_build_success(self):
        assert isinstance(DataclassTestForwardRef(
            number=1,
            ref=None,
        ), DataclassTestForwardRef)
        assert isinstance(DataclassTestForwardRef(
            number=1,
            ref=DataclassTestForwardRef(2, None)
        ), DataclassTestForwardRef)

    def test_build_failure_on_number(self):
        with pytest.raises(TypeValidationError):
            assert isinstance(DataclassTestForwardRef(
                number=1,
                ref='string'
            ), DataclassTestForwardRef)


@dataclasses.dataclass(frozen=True)
class ChildValue:
    child: str

    def __post_init__(self):
        dataclass_type_validator(self)


@dataclasses.dataclass(frozen=True)
class ParentValue:
    child: ChildValue

    def __post_init__(self):
        dataclass_type_validator(self)


class TestNestedDataclass:
    def test_build_success(self):
        assert isinstance(ParentValue(
            child=ChildValue(child='string')
        ), ParentValue)

    def test_build_failure(self):
        with pytest.raises(TypeValidationError,
                           match="must be an instance of <class 'tests.test_validator.ChildValue'>"):
            assert isinstance(ParentValue(
                child=None
            ), ParentValue)


@dataclass_validate
@dataclasses.dataclass(frozen=True)
class DataclassWithPostInitTestDecorator:
    number: int
    optional_number: typing.Optional[int] = None

    def __post_init__(self):
        dataclass_type_validator(self)


class TestDecoratorWithPostInit:
    def test_build_success(self):
        assert isinstance(DataclassWithPostInitTestDecorator(
            number=1,
            optional_number=None,
        ), DataclassWithPostInitTestDecorator)
        assert isinstance(DataclassWithPostInitTestDecorator(
            number=1,
            optional_number=1
        ), DataclassWithPostInitTestDecorator)

    def test_build_failure_on_number(self):
        with pytest.raises(TypeValidationError):
            _ = DataclassWithPostInitTestDecorator(
                number=1,
                optional_number='string'
            )


@dataclass_validate
@dataclasses.dataclass(frozen=True)
class DataclassWithoutPostInitTestDecorator:
    number: int
    optional_number: typing.Optional[int] = None


class TestDecoratorWithoutPostInit:
    def test_build_success(self):
        assert isinstance(DataclassWithoutPostInitTestDecorator(
            number=1,
            optional_number=None,
        ), DataclassWithoutPostInitTestDecorator)
        assert isinstance(DataclassWithoutPostInitTestDecorator(
            number=1,
            optional_number=1
        ), DataclassWithoutPostInitTestDecorator)

    def test_build_failure_on_number(self):
        with pytest.raises(TypeValidationError):
            _ = DataclassWithoutPostInitTestDecorator(
                number=1,
                optional_number='string'
            )


@dataclass_validate(strict=True)
@dataclasses.dataclass(frozen=True)
class DataclassWithStrictChecking:
    values: typing.List[int]


class TestDecoratorStrict:
    def test_build_success(self):
        assert isinstance(DataclassWithStrictChecking(
            values=[1, 2, 3],
        ), DataclassWithStrictChecking)

    def test_build_failure_on_number(self):
        with pytest.raises(TypeValidationError):
            _ = DataclassWithStrictChecking(
                values=[1, 2, "three"],
            )


def optional_type_name(arg_type_name):
    """ Gets the typename string for an typing.Optional.
        On python 3.8 an Optional[int] is converted to a typing.Union[int, NoneType].
        On python 3.9 it remains unchanged as Optional[int].
    """
    if sys.version_info < (3, 9):
        return f"typing.Union\\[({arg_type_name}, NoneType|NoneType, {arg_type_name})\\]"

    return f"typing.Optional\\[{arg_type_name}\\]"<|MERGE_RESOLUTION|>--- conflicted
+++ resolved
@@ -104,11 +104,7 @@
 
     def test_build_failure_on_array_optional_strings(self):
         with pytest.raises(TypeValidationError,
-<<<<<<< HEAD
-                           match="must be an instance of typing.List\\[typing.Optional\\[(str)\\]\\]"):
-=======
                            match=f"must be an instance of typing.List\\[{optional_type_name('str')}\\]"):
->>>>>>> e96ac45d
             assert isinstance(DataclassTestList(
                 array_of_numbers=[1, 2],
                 array_of_strings=['abc'],
@@ -143,11 +139,7 @@
                 optional_string=None
             ), DataclassTestUnion)
 
-<<<<<<< HEAD
-        with pytest.raises(TypeValidationError, match='must be an instance of typing.Optional\\[str\\]'):
-=======
         with pytest.raises(TypeValidationError, match=f'must be an instance of {optional_type_name("str")}'):
->>>>>>> e96ac45d
             assert isinstance(DataclassTestUnion(
                 string_or_number=123,
                 optional_string=123
